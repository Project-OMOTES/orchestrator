<<<<<<< HEAD
omotes-sdk-python == 3.1.2
python-dotenv ~= 1.0.0
=======
omotes-sdk-python == 3.0.0
python-dotenv ~= 1.0.0
pytest
psycopg[binary,pool] ~= 3.2.1
>>>>>>> 4b135664
<|MERGE_RESOLUTION|>--- conflicted
+++ resolved
@@ -1,9 +1,4 @@
-<<<<<<< HEAD
 omotes-sdk-python == 3.1.2
 python-dotenv ~= 1.0.0
-=======
-omotes-sdk-python == 3.0.0
-python-dotenv ~= 1.0.0
 pytest
-psycopg[binary,pool] ~= 3.2.1
->>>>>>> 4b135664
+psycopg[binary,pool] ~= 3.2.1